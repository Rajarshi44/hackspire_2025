--- conflicted
+++ resolved
@@ -110,15 +110,9 @@
       firebase:
         specifier: ^11.9.1
         version: 11.10.0
-<<<<<<< HEAD
-      framer-motion:
-        specifier: ^12.23.24
-        version: 12.23.24(react-dom@18.3.1(react@18.3.1))(react@18.3.1)
-=======
       firebase-admin:
         specifier: ^13.5.0
         version: 13.5.0
->>>>>>> a7d76c30
       genkit:
         specifier: ^1.20.0
         version: 1.22.0(@google-cloud/firestore@7.11.6)(firebase-admin@13.5.0)(firebase@11.10.0)
@@ -180,15 +174,9 @@
       '@types/react-dom':
         specifier: ^18
         version: 18.3.7(@types/react@18.3.26)
-<<<<<<< HEAD
-      '@types/three':
-        specifier: ^0.180.0
-        version: 0.180.0
-=======
       cross-env:
         specifier: ^7.0.3
         version: 7.0.3
->>>>>>> a7d76c30
       genkit-cli:
         specifier: ^1.20.0
         version: 1.22.0(@types/node@20.19.24)
@@ -2360,13 +2348,8 @@
   '@types/triple-beam@1.3.5':
     resolution: {integrity: sha512-6WaYesThRMCl19iryMYP7/x2OVgCtbIVflDGFpWnb9irXI3UjYE4AzmYuiUKY1AJstGijoY+MgUszMgRxIYTYw==}
 
-<<<<<<< HEAD
-  '@types/webxr@0.5.24':
-    resolution: {integrity: sha512-h8fgEd/DpoS9CBrjEQXR+dIDraopAEfu4wYVNY2tEPwk60stPWhvZMf4Foo5FakuQ7HFZoa8WceaWFervK2Ovg==}
-=======
   '@types/ws@8.18.1':
     resolution: {integrity: sha512-ThVF6DCVhA8kUGy+aazFQ4kXQ7E1Ty7A3ypFOe0IcJV8O/M511G99AW24irKrW56Wt44yG9+ij8FaqoBGkuBXg==}
->>>>>>> a7d76c30
 
   '@types/yauzl@2.10.3':
     resolution: {integrity: sha512-oJoftv0LSuaDZE3Le4DbKX+KS9G36NzOeSap90UIK0yMA/NhKJhqlSGtNDORNRaIbQfzjXDrQa0ytJ6mNRGz/Q==}
@@ -3215,13 +3198,8 @@
     engines: {node: '>= 0.10.x'}
     hasBin: true
 
-<<<<<<< HEAD
-  hey-listen@1.0.8:
-    resolution: {integrity: sha512-COpmrF2NOg4TBWUJ5UVyaCU2A88wEMkUPK4hNqyCkqHbxT92BbvfjoSozkAIIm6XhicGlJHhFdullInrdhwU8Q==}
-=======
   hoist-non-react-statics@3.3.2:
     resolution: {integrity: sha512-/gGivxi8JPKWNm/W0jSmzcMPpfpPLc3dY/6GxhX2hQ9iGj3aDfklV4ET7NjKpSinLpJ5vafa9iiGIEZg10SfBw==}
->>>>>>> a7d76c30
 
   html-entities@2.6.0:
     resolution: {integrity: sha512-kig+rMn/QOVRvr7c86gQ8lWXq+Hkv6CbAH1hLu+RG338StTpE8Z0b44SDVaqVu7HGKf27frdmUYEs9hTUX/cLQ==}
@@ -7317,13 +7295,9 @@
 
   '@types/triple-beam@1.3.5': {}
 
-<<<<<<< HEAD
-  '@types/webxr@0.5.24': {}
-=======
   '@types/ws@8.18.1':
     dependencies:
       '@types/node': 20.19.24
->>>>>>> a7d76c30
 
   '@types/yauzl@2.10.3':
     dependencies:
@@ -8365,13 +8339,9 @@
       process: 0.10.1
       xtend: 4.0.2
 
-<<<<<<< HEAD
-  hey-listen@1.0.8: {}
-=======
   hoist-non-react-statics@3.3.2:
     dependencies:
       react-is: 16.13.1
->>>>>>> a7d76c30
 
   html-entities@2.6.0:
     optional: true
